--- conflicted
+++ resolved
@@ -1,16 +1,3 @@
-<<<<<<< HEAD
-<!DOCTYPE html>
-<html>
-<head>
-    <title>Page Title</title>
-</head>
-<body>
-    user count: {{ user_count }}
-    guild count: {{ guild_count }}
-    message count: {{ message_count }}
-</body>
-</html>
-=======
 <!DOCTYPE html>
 <html lang="en" class="free">
 <head>
@@ -105,5 +92,4 @@
     </p>
 </footer>
 </body>
-</html>
->>>>>>> 76eb0790
+</html>